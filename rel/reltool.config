--- conflicted
+++ resolved
@@ -1,10 +1,6 @@
 {sys, [
        {lib_dirs, ["../deps"]},
-<<<<<<< HEAD
-       {rel, "oc_erchef", "0.14.0",
-=======
        {rel, "oc_erchef", "0.15.0",
->>>>>>> 08d8f27a
         [
          kernel,
          stdlib,
