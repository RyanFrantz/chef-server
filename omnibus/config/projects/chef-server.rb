#
# Copyright 2012-2014 Chef Software, Inc.
#
# Licensed under the Apache License, Version 2.0 (the "License");
# you may not use this file except in compliance with the License.
# You may obtain a copy of the License at
#
#     http://www.apache.org/licenses/LICENSE-2.0
#
# Unless required by applicable law or agreed to in writing, software
# distributed under the License is distributed on an "AS IS" BASIS,
# WITHOUT WARRANTIES OR CONDITIONS OF ANY KIND, either express or implied.
# See the License for the specific language governing permissions and
# limitations under the License.
#

name "chef-server"
maintainer "Chef Software, Inc."
homepage   "https://www.chef.io"

package_name    "chef-server-core"
replace         "private-chef"
conflict        "private-chef"
install_dir     "/opt/opscode"
<<<<<<< HEAD
# last released version is 12.1.0
build_version   "12.2.0"
=======
# last released version is 12.1.2
build_version   "12.1.2"
>>>>>>> 5ea93887
build_iteration 1

override :cacerts, version: '2014.08.20'
override :rebar, version: "2.0.0"
override :berkshelf2, version: "2.0.18"
override :rabbitmq, version: "3.3.4"
override :erlang, version: "17.5"
override :ruby, version: "2.1.4"
override :chef, version: "9a3e6e04f3bb39c2b2f5749719f0c21dd3f3f2ec"

# creates required build directories
dependency "preparation"

# global
dependency "private-chef-scripts" # assorted scripts used by installed instance
dependency "private-chef-ctl" # additional project-specific private-chef-ctl subcommands
dependency "ctl-man" # install man page
dependency "openresty"
dependency "redis-gem" # gem for interacting with redis
dependency "openresty-lpeg"  # lua-based routing
dependency "runit"

# the backend
dependency "postgresql92"
dependency "rabbitmq"
dependency "redis" # dynamic routing controls
dependency "opscode-solr4"
dependency "opscode-expander"
dependency "pg-gem" # used by private-chef-ctl reconfigure

# Pull in knife-opc which is wrapped by chef-server-ctl to
# allow user to create users and orgs, and handle org associations
# without manage installed.
dependency "knife-opc-gem"

# download the gpg-key beforehand for rhel systems to
# use when verifying add ons
dependency "gpg-key"

dependency "keepalived"
dependency "bookshelf"

# the front-end services
dependency "oc_bifrost"
dependency "chef-server-bootstrap"
dependency "oc_id"

# log management
dependency "logrotate"

# partybus and upgrade scripts
dependency "partybus"

# used in osc to ec upgrade path
dependency "knife-ec-backup-gem"

# most frequently changed dependencies
# by placing these deps at the end of the build, we can take
# advantage of the git caching and increase build times
# for situations where we're changing these components.
# These are roughly sorted by build time and change frequency,
# with the quickest builds coming last.
dependency "opscode-chef-mover"
dependency "oc_erchef"
dependency "oc-chef-pedant"
dependency "private-chef-upgrades"
dependency "private-chef-cookbooks"
dependency "chef-ha-plugin-config"
dependency "chef" # for embedded chef-client -z runs (built from master - build last)

package :rpm do
  signing_passphrase ENV['OMNIBUS_RPM_SIGNING_PASSPHRASE']
end

exclude "**/.git"
exclude "**/bundler/git"<|MERGE_RESOLUTION|>--- conflicted
+++ resolved
@@ -22,13 +22,8 @@
 replace         "private-chef"
 conflict        "private-chef"
 install_dir     "/opt/opscode"
-<<<<<<< HEAD
-# last released version is 12.1.0
+# last released version is 12.1.2
 build_version   "12.2.0"
-=======
-# last released version is 12.1.2
-build_version   "12.1.2"
->>>>>>> 5ea93887
 build_iteration 1
 
 override :cacerts, version: '2014.08.20'
@@ -37,7 +32,6 @@
 override :rabbitmq, version: "3.3.4"
 override :erlang, version: "17.5"
 override :ruby, version: "2.1.4"
-override :chef, version: "9a3e6e04f3bb39c2b2f5749719f0c21dd3f3f2ec"
 
 # creates required build directories
 dependency "preparation"
