DEPS = $(CURDIR)/deps

# TODO automate managing this revision
<<<<<<< HEAD
EC_SCHEMA_VERSION = 2.6.0
=======
EC_SCHEMA_VERSION = 2.8.0
>>>>>>> f6cd7d4f
DIALYZER_OPTS = -Wunderspecs
ITEST_DEPS = $(CURDIR)/itest/common/deps
# List dependencies that should be included in a cached dialyzer PLT file.
DIALYZER_DEPS = deps/jiffy/ebin \
                deps/ibrowse/ebin \
                deps/opscoderl_httpc/ebin \
                deps/stats_hero/ebin \
                deps/envy/ebin \
                deps/sqerl/ebin \
                deps/darklaunch/ebin \
                deps/ej/ebin \
                deps/chef_objects/ebin

DEPS_PLT = oc_chef_authz.plt

ERLANG_DIALYZER_APPS = asn1 \
                       compiler \
                       crypto \
                       edoc \
                       erts \
                       eunit \
                       gs \
                       hipe \
                       inets \
                       kernel \
                       mnesia \
                       observer \
                       public_key \
                       runtime_tools \
                       ssl \
                       stdlib \
                       syntax_tools \
                       tools \
                       webtool \
                       xmerl

all: compile eunit itest dialyzer

# Clean ebin and .eunit of this project
clean:
	@rebar clean skip_deps=true

# Clean this project and all deps
allclean:
	@rebar clean
	@rm -rf itest/ct_logs

compile: $(DEPS)
	@rebar compile

$(DEPS):
	@rebar get-deps

# Full clean and removal of all deps. Remove deps first to avoid
# wasted effort of cleaning deps before nuking them.
distclean:
	@rm -rf deps $(DEPS_PLT) itest/ct_logs
	@rebar clean

eunit:
	@rebar skip_deps=true eunit

test: eunit

# Only include local PLT if we have deps that we are going to analyze
ifeq ($(strip $(DIALYZER_DEPS)),)
dialyzer: ~/.dialyzer_plt
	@dialyzer $(DIALYZER_OPTS) -r ebin
else
dialyzer: ~/.dialyzer_plt $(DEPS_PLT)
	@dialyzer $(DIALYZER_OPTS) --plts ~/.dialyzer_plt $(DEPS_PLT) -r ebin

$(DEPS_PLT):
	@dialyzer --build_plt $(DIALYZER_DEPS) --output_plt $(DEPS_PLT)
endif

~/.dialyzer_plt:
	@echo "ERROR: Missing ~/.dialyzer_plt. Please wait while a new PLT is compiled."
	dialyzer --build_plt --apps $(ERLANG_DIALYZER_APPS)
	@echo "now try your build again"

doc:
	@rebar doc skip_deps=true

$(ITEST_DEPS):
	mkdir -p $(ITEST_DEPS)

$(ITEST_DEPS)/enterprise-chef-server-schema: $(ITEST_DEPS)
	cd $(ITEST_DEPS); git clone https://github.com/opscode/enterprise-chef-server-schema; cd enterprise-chef-server-schema; git checkout $(EC_SCHEMA_VERSION); $(MAKE) install


itest_deps: $(ITEST_DEPS)/enterprise-chef-server-schema

itest_util: itest_compile
	@erlc -pa '../*/ebin' -pa '../../deps/*/ebin' -pa ebin -I '..' -I '../../deps' -o itest/ itest/*.erl

itest_compile: clean itest_deps
        # recompile, setting TEST define so we can play with
        # unexported functions.
	@echo "Recompiling with -DTEST ..."
	cd ../../; rebar skip_deps=true compile -DTEST; cd -
	@mkdir -p itest/ct_logs

itest: itest_compile
	@ct_run -spec itest/spec.spec -pa deps/*/ebin -pa ebin
	@echo "Review results with: open itest/ct_logs/index.html"

.PHONY: all compile eunit test dialyzer clean allclean distclean doc ct itest_util itest_deps itest_compile itest<|MERGE_RESOLUTION|>--- conflicted
+++ resolved
@@ -1,11 +1,7 @@
 DEPS = $(CURDIR)/deps
 
 # TODO automate managing this revision
-<<<<<<< HEAD
-EC_SCHEMA_VERSION = 2.6.0
-=======
 EC_SCHEMA_VERSION = 2.8.0
->>>>>>> f6cd7d4f
 DIALYZER_OPTS = -Wunderspecs
 ITEST_DEPS = $(CURDIR)/itest/common/deps
 # List dependencies that should be included in a cached dialyzer PLT file.
