--- conflicted
+++ resolved
@@ -17,56 +17,15 @@
 -define(CLIENT_NAME, <<"test-client">>).
 -define(ORG_NAME, <<"org1">>).
 
-<<<<<<< HEAD
 init_per_suite(Config) ->
     setup_helper:base_init_per_suite([{org_name, ?ORG_NAME},
                                    {org_authz_id, ?ORG_AUTHZ_ID},
                                    {authz_id, ?AUTHZ_ID},
                                    {client_name, ?CLIENT_NAME}
                                    | Config]).
-=======
-init_per_suite(LastConfig) ->
-    Config = chef_test_db_helper:start_db(LastConfig, "oc_chef_wm_itests"),
-    Config2 = setup_helper:start_server(Config),
-
-    OrganizationRecord = chef_object:new_record(oc_chef_organization,
-                                                nil,
-                                                ?ORG_AUTHZ_ID,
-                                                {[{<<"name">>, ?ORG_NAME},
-                                                  {<<"full_name">>, ?ORG_NAME}]}),
-    Result2 = chef_db:create(OrganizationRecord,
-                   #context{reqid = <<"fake-req-id">>},
-                   ?AUTHZ_ID),
-    io:format("Organization Create Result ~p~n", [Result2]),
-
-    % get the OrgId from the database that was generated during Org object creation
-    % so we can associate the client with the org.
-    {ok, OrgObject} = chef_sql:fetch_object(chef_object:fields_for_fetch(OrganizationRecord),
-                                element(1, OrganizationRecord),
-                                chef_object:find_query(OrganizationRecord),
-                                chef_object:record_fields(OrganizationRecord)
-                               ),
-    OrgId = OrgObject#oc_chef_organization.id,
-
-    %% create the test client
-    ClientRecord = chef_object:new_record(chef_client,
-                                          OrgId,
-                                          ?AUTHZ_ID,
-                                          {[{<<"name">>, ?CLIENT_NAME},
-                                            {<<"validator">>, true},
-                                            {<<"admin">>, true},
-                                            {<<"public_key">>, <<"stub-pub">>}]}),
-    io:format("ClientRecord ~p~n", [ClientRecord]),
-    Result = chef_db:create(ClientRecord,
-                   #context{reqid = <<"fake-req-id">>},
-                   ?AUTHZ_ID),
-
-    io:format("Client Create Result ~p~n", [Result]),
-    Config2.
 
 end_per_suite(Config) ->
     chef_test_suite_helper:stop_server(Config, setup_helper:needed_apps()).
->>>>>>> 530b3d21
 
 all() ->
     [
